#=##############################################################################
# DESCRIPTION
    Utilities

# AUTHORSHIP
  * Author    : Eduardo J Alvarez
  * Email     : Edo.AlvarezR@gmail.com
  * Created   : Aug 2020
  * Copyright : Eduardo J Alvarez. All rights reserved.
=###############################################################################



"""
  `run_vpm!(pfield, dt, nsteps; runtime_function=nothing, save_path=nothing,
run_name="pfield", nsteps_save=1, verbose=true, prompt=true)`

Solves `nsteps` of the particle field with a time step of `dt`.

**Optional Arguments**
* `runtime_function::Function`   : Give it a function of the form
                            `myfun(pfield, t, dt)`. On each time step it
                            will call this function. Use this for adding
                            particles, deleting particles, etc.
* `static_particles_function::Function`   : Give it a function of the form
                            `myfun(pfield, t, dt)` to add static particles
                            representing solid boundaries to the solver. This
                            function is called at every time step right before
                            solving the governing equations, and any new
                            particles added by this function are immediately
                            removed.
* `save_path::String`   : Give it a string for saving VTKs of the particle
                            field. Creates the given path.
* `run_name::String`    : Name of output files.
* `nsteps_save::Int64`  : Saves vtks every this many time steps.
* `prompt::Bool`        : If `save_path` already exist, it will prompt the
                            user before overwritting the folder if true; it will
                            directly overwrite it if false.
* `verbose::Bool`       : Prints progress of the run to the terminal.
* `verbose_nsteps::Bool`: Number of time steps between verbose.
"""
function run_vpm!(pfield::ParticleField, dt::Real, nsteps::Int;
                      # RUNTIME OPTIONS
<<<<<<< HEAD
                      runtime_function::Function=(pfield, t, dt)->false,
                      static_particles_function::Function=(pfield, t, dt)->nothing,
                      ground_particles_function::Function=(pfield, t, dt)->nothing,
                      nsteps_relax::Int64=-1,
=======
                      runtime_function::Function=runtime_default,
                      static_particles_function::Function=static_particles_default,
>>>>>>> 7da72467
                      # OUTPUT OPTIONS
                      save_path::Union{Nothing, String}=nothing,
                      create_savepath::Bool=true,
                      run_name::String="pfield",
                      save_code::String="",
<<<<<<< HEAD
                      save_static_particles::Bool=true,
                      save_ground_particles::Bool=true,
=======
>>>>>>> 7da72467
                      nsteps_save::Int=1, prompt::Bool=true,
                      verbose::Bool=true, verbose_nsteps::Int=10, v_lvl::Int=0,
                      save_time=true)

    # ERROR CASES
    ## Check that viscous scheme and kernel are compatible
    compatible_kernels = _kernel_compatibility[typeof(pfield.viscous).name]

    if !(pfield.kernel in compatible_kernels)
        error("Kernel $(pfield.kernel) is not compatible with viscous scheme"*
                " $(typeof(pfield.viscous).name); compatible kernels are"*
                " $(compatible_kernels)")
    end

    if save_path!=nothing
        # Create save path
        if create_savepath; create_path(save_path, prompt); end;

        # Save code
        if save_code!=""
            cp(save_code, joinpath(save_path, splitdir(save_code)[2]); force=true)
        end

        # Save settings
        save_settings(pfield, run_name; path=save_path)
    end

    # Initialize verbose
    (line1, line2, run_id, file_verbose,
        vprintln, time_beg) = initialize_verbose(   verbose, save_path, run_name, pfield,
                                                    dt, nsteps_save,
                                                    runtime_function,
                                                    static_particles_function, v_lvl)

    # RUN
    for i in 0:nsteps

        if i%verbose_nsteps==0
            vprintln("Time step $i out of $nsteps\tParticles: $(get_np(pfield))", v_lvl+1)
        end

        # Relaxation step
        relax = pfield.relaxation != relaxation_none &&
                pfield.relaxation.nsteps_relax >= 1 &&
                i>0 && (i%pfield.relaxation.nsteps_relax == 0)

        org_np = get_np(pfield)

        # Time step
        if i!=0
            # Add static particles
            remove = static_particles_function(pfield, pfield.t, dt)

            stc_np = get_np(pfield)

            # add ground particles
            ground_particles_function(pfield, pfield.t, dt)

            g_np = get_np(pfield)

            # Step in time solving governing equations; reset must be true to include effect of ground particles
            nextstep(pfield, dt; relax=relax)

            # Remove ground particles (assumes particles remained sorted)
            if save_ground_particles==false
                for pi in g_np:-1:(stc_np+1)
                    remove_particle(pfield, pi)
                end
            end

            # Remove static particles (assumes particles remained sorted)
<<<<<<< HEAD
            if save_static_particles==false
                for pi in stc_np:-1:(org_np+1)
=======
            if remove==nothing || remove
                for pi in get_np(pfield):-1:(org_np+1)
>>>>>>> 7da72467
                    remove_particle(pfield, pi)
                end
            end
        end

        # Calls user-defined runtime function
        breakflag = runtime_function(pfield, pfield.t, dt;
                                     vprintln= (str)-> i%verbose_nsteps==0 ?
                                            vprintln(str, v_lvl+2) : nothing)

        # Save particle field
        if save_path!=nothing && (i%nsteps_save==0 || i==nsteps || breakflag)
            overwrite_time = save_time ? nothing : pfield.nt
            save(pfield, run_name; path=save_path, add_num=true,
                                        overwrite_time=overwrite_time)
        end

<<<<<<< HEAD
        if i!=0 && save_ground_particles==true
            for pi in g_np:-1:(stc_np+1)
                remove_particle(pfield, pi)
            end
        end

        if i!=0 && save_static_particles==true
            for pi in get_np(pfield):-1:(org_np+1)
                remove_particle(pfield, pi)
            end
        end

        # Calls user-defined runtime function
        breakflag = runtime_function(pfield, pfield.t, dt)

=======
>>>>>>> 7da72467
        # User-indicated end of simulation
        if breakflag
            break
        end

    end

    # Finalize verbose
    finalize_verbose(time_beg, line1, vprintln, run_id, v_lvl)

    return nothing
end

"""
  `save(pfield, file_name; path="")`

Saves the particle field in HDF5 format and a XDMF file especifying its the
attributes. This format can be opened in Paraview for post-processing and
visualization.
"""
function save(self::ParticleField, file_name::String; path::String="",
                add_num::Bool=true, num::Int64=-1, createpath::Bool=false,
                overwrite_time=nothing)

    # Save a field with one dummy particle if field is empty
    if get_np(self)==0
        dummy_pfield = ParticleField(1; nt=self.nt, t=self.t,
                                            formulation=formulation_classic)
        add_particle(dummy_pfield, (0,0,0), (0,0,0), 0)
        return save(dummy_pfield, file_name;
                    path=path, add_num=add_num, num=num, createpath=createpath,
                    overwrite_time=overwrite_time)
    end

    if createpath; create_path(path, true); end;

    fname = file_name*(add_num ? num==-1 ? ".$(self.nt)" : ".$num" : "")
    h5fname = fname*".h5"
    np = get_np(self)

    time = overwrite_time != nothing ? overwrite_time :
            typeof(self.t) in [Float64, Int64] ? self.t :
            self.t.value

    # Creates/overwrites HDF5 file
    h5 = HDF5.h5open(joinpath(path, h5fname), "w")

    # Writes parameters
    h5["np"] = np
    h5["nt"] = self.nt
    h5["t"] = time

    # Writes fields
    # NOTE: It is very inefficient to convert the data structure to a matrices
    # like this. This could help to make it more efficient: https://stackoverflow.com/questions/58983994/save-array-of-arrays-hdf5-julia
<<<<<<< HEAD
    h5["X"] = [P.X[i] for i in 1:3, P in iterate(self)]
    h5["Gamma"] = [P.Gamma[i] for i in 1:3, P in iterate(self)]
    h5["Velocity"] = [P.U[i] for i in 1:3, P in iterate(self)]
    h5["sigma"] = [P.sigma[1] for P in iterate(self)]
    h5["vol"] = [P.vol[1] for P in iterate(self)]
    h5["i"] = [P.index[1] for P in iterate(self)]
=======
    # UPDATE 2021/11: I tried multiple ways of pre-allocating memory in the disk
    #   through HDF5 and then dumping data into it from pfield through
    #   iterators, but for some reason HDF5 always re-allocates memory
    #   when trying to write anything but arrays.
    h5["X"] = [P.X[i] for i in 1:3, P in iterate(self; include_static=true)]
    h5["Gamma"] = [P.Gamma[i] for i in 1:3, P in iterate(self; include_static=true)]
    h5["sigma"] = [P.sigma[1] for P in iterate(self; include_static=true)]
    h5["circulation"] = [P.circulation[1] for P in iterate(self; include_static=true)]
    h5["vol"] = [P.vol[1] for P in iterate(self; include_static=true)]
    h5["static"] = Int[P.static[1] for P in iterate(self; include_static=true)]
    h5["i"] = [P.index[1] for P in iterate(self; include_static=true)]

    if isLES(self)
        h5["C"] = [P.C[i] for i in 1:3, P in iterate(self; include_static=true)]
    end
>>>>>>> 7da72467

    # # Connectivity information
    # h5["connectivity"] = [i%3!=0 ? 1 : Int(i/3)-1 for i in 1:3*np]

    # # Write fields
    # dtype = HDF5.datatype(T)
    #
    # for (field, dim) in [("X", 3), ("Gamma", 3), ("sigma", 1)] # Iterate over fields
    #
    #     dims = dim==1 && false ? HDF5.dataspace(np) : HDF5.dataspace(dim, np)
    #     chunk = dim==1 && false ? (np,) : (1, np)
    #     dset = HDF5.d_create(h5, field, dtype, dims, "chunk", chunk)
    #
    #     for (pi, P) in enumerate(iterator(self; include_static=true))
    #         dset[:, pi] .= getproperty(P, Symbol(field))
    #     end
    #
    # end

    # # Connectivity information
    # dtype = HDF5.datatype(Int)
    # dims = HDF5.dataspace(3*np, 1)
    # chunk = (np, 1)
    # dset = HDF5.d_create(h5, "connectivity", dtype, dims, "chunk", chunk)
    # for i in 1:np
    #     dset[3*(i-1)+1, 1] = 1
    #     dset[3*(i-1)+2, 1] = 1
    #     dset[3*(i-1)+3, 1] = i-1
    # end

    close(h5)

    # Generates XDMF file specifying fields for paraview
    xmf = open(joinpath(path, fname*".xmf"), "w")

    # Open xmf block
    print(xmf, "<?xml version=\"1.0\" encoding=\"utf-8\"?>\n")
    print(xmf, "<Xdmf xmlns:xi=\"http://www.w3.org/2001/XInclude\" Version=\"3.0\">\n")
        print(xmf, "\t<Domain>\n")
          print(xmf, "\t\t<Grid Name=\"particles\" GridType=\"Uniform\">\n")

              print(xmf, "\t\t\t\t<Time Value=\"", time, "\" />\n")

              # Nodes: particle positions
              print(xmf, "\t\t\t\t<Geometry Type=\"XYZ\">\n")
                print(xmf, "\t\t\t\t\t<DataItem DataType=\"Float\"",
                            " Dimensions=\"", np, " ", 3,
                            "\" Format=\"HDF\" Precision=\"8\">",
                            h5fname, ":X</DataItem>\n")
              print(xmf, "\t\t\t\t</Geometry>\n")

              # Topology: every particle as a point cell
              print(xmf, "\t\t\t\t<Topology Dimensions=\"", np, "\" Type=\"Polyvertex\"/>\n")

              # Attribute: Gamma
              print(xmf, "\t\t\t\t<Attribute Center=\"Node\" Name=\"Gamma\" Type=\"Vector\">\n")
                print(xmf, "\t\t\t\t\t<DataItem DataType=\"Float\"",
                            " Dimensions=\"", np, " ", 3, "\" Format=\"HDF\" Precision=\"8\">",
                            h5fname, ":Gamma</DataItem>\n")
              print(xmf, "\t\t\t\t</Attribute>\n")

              # Attribute: Velocity
              print(xmf, "\t\t\t\t<Attribute Center=\"Node\" ElementCell=\"\"",
                          " ElementDegree=\"0\" ElementFamily=\"\" ItemType=\"\"",
                          " Name=\"Velocity\" Type=\"Vector\">\n")
                print(xmf, "\t\t\t\t\t<DataItem DataType=\"Float\"",
                            " Dimensions=\"", np, " ", 3,
                            "\" Format=\"HDF\" Precision=\"4\">",
                            h5fname, ":Velocity</DataItem>\n")
              print(xmf, "\t\t\t\t</Attribute>\n")

              # Attribute: sigma
              print(xmf, "\t\t\t\t<Attribute Center=\"Node\" Name=\"sigma\" Type=\"Scalar\">\n")
                print(xmf, "\t\t\t\t\t<DataItem DataType=\"Float\"",
                            " Dimensions=\"", np, "\" Format=\"HDF\" Precision=\"8\">",
                            h5fname, ":sigma</DataItem>\n")
              print(xmf, "\t\t\t\t</Attribute>\n")

              # Attribute: circulation
              print(xmf, "\t\t\t\t<Attribute Center=\"Node\" Name=\"circulation\" Type=\"Scalar\">\n")
                print(xmf, "\t\t\t\t\t<DataItem DataType=\"Float\"",
                            " Dimensions=\"", np, "\" Format=\"HDF\" Precision=\"8\">",
                            h5fname, ":circulation</DataItem>\n")
              print(xmf, "\t\t\t\t</Attribute>\n")

              # Attribute: vol
              print(xmf, "\t\t\t\t<Attribute Center=\"Node\" Name=\"vol\" Type=\"Scalar\">\n")
                print(xmf, "\t\t\t\t\t<DataItem DataType=\"Float\"",
                            " Dimensions=\"", np, "\" Format=\"HDF\" Precision=\"8\">",
                            h5fname, ":vol</DataItem>\n")
              print(xmf, "\t\t\t\t</Attribute>\n")

              # Attribute: static
              print(xmf, "\t\t\t\t<Attribute Center=\"Node\" Name=\"static\" Type=\"Scalar\">\n")
                print(xmf, "\t\t\t\t\t<DataItem DataType=\"Int\"",
                            " Dimensions=\"", np, "\" Format=\"HDF\" Precision=\"8\">",
                            h5fname, ":static</DataItem>\n")
              print(xmf, "\t\t\t\t</Attribute>\n")


              # Attribute: index
              print(xmf, "\t\t\t\t<Attribute Center=\"Node\" Name=\"i\" Type=\"Scalar\">\n")
                print(xmf, "\t\t\t\t\t<DataItem DataType=\"Int\"",
                            " Dimensions=\"", np, "\" Format=\"HDF\" Precision=\"4\">",
                            h5fname, ":i</DataItem>\n")
              print(xmf, "\t\t\t\t</Attribute>\n")

              if isLES(self)
                  # Attribute: C
                  print(xmf, "\t\t\t\t<Attribute Center=\"Node\" Name=\"C\" Type=\"Vector\">\n")
                    print(xmf, "\t\t\t\t\t<DataItem DataType=\"Float\"",
                                " Dimensions=\"", np, " ", 3, "\" Format=\"HDF\" Precision=\"8\">",
                                h5fname, ":C</DataItem>\n")
                  print(xmf, "\t\t\t\t</Attribute>\n")
              end

          print(xmf, "\t\t</Grid>\n")
        print(xmf, "\t</Domain>\n")
    print(xmf, "</Xdmf>\n")

    close(xmf)

    return fname*".xmf;"
end

"""
Return a hash table with the solver settings of the particle field.
"""
function _get_settings(pfield::ParticleField)
    settings = OrderedDict()

    for sym in _pfield_settings

        if sym in _pfield_settings_functions

            fun = getproperty(pfield, sym)
            if fun in _standardfunctions
                settings[String(sym)] = _fun2key[fun]
            else
                settings[String(sym)] = (_key_userfun, "$fun")
                # settings[String(sym)] = _key_userfun
            end

        else
            settings[String(sym)] = getproperty(pfield, sym)
        end

    end

    return settings
end

function _get_settings_string(pfield::ParticleField; tab=0)
    settings = _get_settings(pfield)

    str = ""
    for (key, val) in settings
        str *= "\t"^(tab)

        valstr = val in _lengthyoptions ? "$(_lengthy2key[val])" : "$(val)"

        str *= Printf.@sprintf "%14.14s----> %s\n" key valstr
    end

    return str
end

function save_settings(pfield::ParticleField, file_name::String;
                                        path::String="", suff="_settings")
    settings = _get_settings(pfield)
    JLD.save(joinpath(path, file_name*suff*".jld"), settings)
end

function read_settings(fname::String; path::String="")
    # Read settings as a dictionary with String keys
    settings_dict = JLD.load(joinpath(path, fname))

    # Convert into dictionary with Symbol keys and get rid of user functions
    settings_args = Dict( (Symbol(key), typeof(val)==Symbol ? eval(val) : val)
                                                for (key, val) in settings_dict)

    return settings_args
end

function _overwrite_settings!(settings, overwrite_settings)
    for (key, val) in overwrite_settings
        settings[Symbol(key)] = val
    end
end

function _check_userfun(settings)
    userfuns = [(key, val[2]) for (key, val) in settings
                                if isa(val, Tuple) && length(val)>1 && val[1]==_key_userfun]

    if length(userfuns)!=0
        error("Reading VPM settings: The following user-defined functions are"*
                " missing: $(userfuns)."*
                " Please overwrite with read(h5_fname, settings_fname;"*
                " overwrite_settings=( (:arg1, val1), (:arg2, val2), ...))")
    end
end

function generate_particlefield(settings_fname::String;
                                        path::String="",
                                        overwrite_settings=(),
                                        check_userfun=true)

    # Open settings file
    setfname = settings_fname * (settings_fname[end-3:end]==".jld" ? "" : ".jld")
    settings = read_settings(setfname; path=path)

    # Overwrite settings requested by user
    _overwrite_settings!(settings, overwrite_settings)

    # Check that no user-defined function is missing
    if check_userfun; _check_userfun(settings); end;

    # Initiate particle field
    maxparticles = pop!(settings, :maxparticles)
    pfield = ParticleField(maxparticles; settings...)

    return pfield
end

function read(h5_fname::String, settings_fname::String; overwrite_settings=(),
                                                                     optargs...)
    # Initiate particle field
    pfield = generate_particlefield(settings_fname;
                                    overwrite_settings=overwrite_settings,
                                                                     optargs...)

    # Load field from file
    return read!(pfield, h5_fname; optargs...)
end

"""
  `read(h5_fname; path="")`

Reads an HDF5 file containing a particle field created with `save(pfield)`.
"""
function read!(pfield::ParticleField{R, F, V}, h5_fname::String;
                                        path::String="",
                                        overwrite::Bool=true,
                                        load_time::Bool=true) where{R<:Real, F, V}

    # Delete existing particles
    if overwrite
        for i in get_np(pfield):-1:1
            remove_particle(pfield, i)
        end
    end

    maxparticles = pfield.maxparticles

    # Open HDF5 file
    h5fname = h5_fname * (h5_fname[end-2:end]==".h5" ? "" : ".h5")
    h5 = HDF5.h5open(joinpath(path, h5fname), "r")

    # Number of particles in field
    np = HDF5.read(h5["np"])

    # Error case: Particle overflow
    if np>maxparticles
        error("The field to be read ($(h5_fname)) contains $(np) particles"*
                " but max number of particles is $(maxparticles).")
    end

    # Use time stamp
    if load_time
        pfield.t = HDF5.read(h5["t"])
        pfield.nt = HDF5.read(h5["nt"])
    end

    # Read HDF5 fields
    X = h5["X"][:, :]
    Gamma = h5["Gamma"][:, :]
    sigma = h5["sigma"][:]
    vol = h5["vol"][:]
    circulation = h5["circulation"][:]

    # Hash to optional arguments of add_particles(...)
    hash_optargs = [(:circulation, i->circulation[i]), (:vol, i->vol[i])]
    gen_optargs(i) = ((sym, fun(i)) for (sym, fun) in hash_optargs)

    if "static" in keys(h5)
        static = h5["static"][:]
        push!( hash_optargs, (:static, i->static[i]) )
    end
    if "C" in keys(h5)
        C = h5["C"][:, :]
        push!( hash_optargs, (:C, i->view(C, 1:3, i)) )
    end

    # Load particles
    for i in 1:np
        optargs = gen_optargs(i)
        add_particle(pfield, view(X, 1:3, i), view(Gamma, 1:3, i), sigma[i];
                                                                     optargs...)
    end

    return pfield
end


"""
  `create_path(save_path::String, prompt::Bool)`

Create folder `save_path`. `prompt` prompts the user if true.
"""
function create_path(save_path::String, prompt::Bool)
  # Checks if folder already exists
    if isdir(save_path)
        if prompt
            inp1 = ""
            opts1 = ["y", "n"]
            while false==(inp1 in opts1)
                print("\n\nFolder $save_path already exists. Remove? (y/n) ")
                inp1 = readline()[1:end]
            end
            if inp1=="y"
                rm(save_path, recursive=true, force=true)
                println("\n")
            else
                return
            end
        else
            rm(save_path, recursive=true, force=true)
        end
    end
    mkdir(save_path)
end


function timeformat(time_beg, time_end)
    time_delta = Dates.value(time_end)-Dates.value(time_beg)
    hrs = Int(floor(time_delta/1000/60/60))
    mins = Int(floor((time_delta-hrs*60*60*1000)/1000/60))
    secs = Int(floor((time_delta-hrs*60*60*1000-mins*1000*60)/1000))
    return hrs,mins,secs
end


function initialize_verbose(verbose, save_path, run_name, pfield, dt,
                            nsteps_save,
                            runtime_function, static_particles_function, v_lvl)
    line1 = "*"^(73-8*v_lvl)
    line2 = "-"^(length(line1))
    run_id = save_path!=nothing ? joinpath(save_path, run_name) : ""

    # Set up IO streams for verbose
    file_verbose = save_path != nothing ? joinpath(save_path, run_name*".log") : nothing

    function vprintln(str, v_lvl)
        if verbose; println("\t"^v_lvl*str); end;
        if file_verbose != nothing
            f = open(file_verbose, "a")
            println(f, "\t"^v_lvl*str)
            close(f)
        end
    end

    # Initial verbose
    vprintln(line2, v_lvl)
    vprintln("", v_lvl)
    vprintln("SOLVER SETTINGS", v_lvl+1)
    # vprintln(_get_settings_string(pfield; tab=v_lvl+2), v_lvl)
    vprintln(_get_settings_string(pfield; tab=v_lvl+2), 0)
    vprintln("SIMULATION SETTINGS", v_lvl+1)
    vprintln("dt:\t\t\t$(dt)", v_lvl+2)
    vprintln("Runtime function:\t"*( runtime_function==runtime_default ?
                                "Nothing" : "Yes"), v_lvl+2)
    vprintln("Static particles:\t"*( static_particles_function==static_particles_default ?
                                "Nothing" : "Yes"), v_lvl+2)
    vprintln("nsteps_save:\t\t$(nsteps_save)", v_lvl+2)
    vprintln("", v_lvl)
    vprintln(line2, v_lvl)

    time_beg = Dates.DateTime(Dates.now())
    vprintln(line1, v_lvl)
    vprintln("START $run_id", v_lvl)
    vprintln("$time_beg", v_lvl+1)
    vprintln(line1, v_lvl)

    return line1, line2, run_id, file_verbose, vprintln, time_beg
end


function finalize_verbose(time_beg, line1, vprintln, run_id, v_lvl)
    time_end = Dates.DateTime(Dates.now())
    hrs,mins,secs = timeformat(time_beg, time_end)
    vprintln(line1, v_lvl)
    vprintln("END $run_id", v_lvl)
    vprintln("$time_end", v_lvl+1)
    vprintln(line1, v_lvl)
    vprintln("ELAPSED TIME: $hrs hours $mins minutes $secs seconds", v_lvl)
end<|MERGE_RESOLUTION|>--- conflicted
+++ resolved
@@ -41,25 +41,14 @@
 """
 function run_vpm!(pfield::ParticleField, dt::Real, nsteps::Int;
                       # RUNTIME OPTIONS
-<<<<<<< HEAD
-                      runtime_function::Function=(pfield, t, dt)->false,
-                      static_particles_function::Function=(pfield, t, dt)->nothing,
-                      ground_particles_function::Function=(pfield, t, dt)->nothing,
-                      nsteps_relax::Int64=-1,
-=======
                       runtime_function::Function=runtime_default,
                       static_particles_function::Function=static_particles_default,
->>>>>>> 7da72467
+                      ground_particles_function::Function=ground_particles_default,
                       # OUTPUT OPTIONS
                       save_path::Union{Nothing, String}=nothing,
                       create_savepath::Bool=true,
                       run_name::String="pfield",
                       save_code::String="",
-<<<<<<< HEAD
-                      save_static_particles::Bool=true,
-                      save_ground_particles::Bool=true,
-=======
->>>>>>> 7da72467
                       nsteps_save::Int=1, prompt::Bool=true,
                       verbose::Bool=true, verbose_nsteps::Int=10, v_lvl::Int=0,
                       save_time=true)
@@ -118,26 +107,19 @@
             # add ground particles
             ground_particles_function(pfield, pfield.t, dt)
 
-            g_np = get_np(pfield)
+            # g_np = get_np(pfield)
 
             # Step in time solving governing equations; reset must be true to include effect of ground particles
             nextstep(pfield, dt; relax=relax)
 
             # Remove ground particles (assumes particles remained sorted)
-            if save_ground_particles==false
-                for pi in g_np:-1:(stc_np+1)
-                    remove_particle(pfield, pi)
-                end
+            for pi in get_np(pfield):-1:(stc_np+1)
+                remove_particle(pfield, pi)
             end
 
             # Remove static particles (assumes particles remained sorted)
-<<<<<<< HEAD
-            if save_static_particles==false
-                for pi in stc_np:-1:(org_np+1)
-=======
-            if remove==nothing || remove
+            if isnothing(remove) || remove
                 for pi in get_np(pfield):-1:(org_np+1)
->>>>>>> 7da72467
                     remove_particle(pfield, pi)
                 end
             end
@@ -155,24 +137,6 @@
                                         overwrite_time=overwrite_time)
         end
 
-<<<<<<< HEAD
-        if i!=0 && save_ground_particles==true
-            for pi in g_np:-1:(stc_np+1)
-                remove_particle(pfield, pi)
-            end
-        end
-
-        if i!=0 && save_static_particles==true
-            for pi in get_np(pfield):-1:(org_np+1)
-                remove_particle(pfield, pi)
-            end
-        end
-
-        # Calls user-defined runtime function
-        breakflag = runtime_function(pfield, pfield.t, dt)
-
-=======
->>>>>>> 7da72467
         # User-indicated end of simulation
         if breakflag
             break
@@ -228,20 +192,13 @@
     # Writes fields
     # NOTE: It is very inefficient to convert the data structure to a matrices
     # like this. This could help to make it more efficient: https://stackoverflow.com/questions/58983994/save-array-of-arrays-hdf5-julia
-<<<<<<< HEAD
-    h5["X"] = [P.X[i] for i in 1:3, P in iterate(self)]
-    h5["Gamma"] = [P.Gamma[i] for i in 1:3, P in iterate(self)]
-    h5["Velocity"] = [P.U[i] for i in 1:3, P in iterate(self)]
-    h5["sigma"] = [P.sigma[1] for P in iterate(self)]
-    h5["vol"] = [P.vol[1] for P in iterate(self)]
-    h5["i"] = [P.index[1] for P in iterate(self)]
-=======
     # UPDATE 2021/11: I tried multiple ways of pre-allocating memory in the disk
     #   through HDF5 and then dumping data into it from pfield through
     #   iterators, but for some reason HDF5 always re-allocates memory
     #   when trying to write anything but arrays.
     h5["X"] = [P.X[i] for i in 1:3, P in iterate(self; include_static=true)]
     h5["Gamma"] = [P.Gamma[i] for i in 1:3, P in iterate(self; include_static=true)]
+    h5["Velocity"] = [P.U[i] for i in 1:3, P in iterate(self)]
     h5["sigma"] = [P.sigma[1] for P in iterate(self; include_static=true)]
     h5["circulation"] = [P.circulation[1] for P in iterate(self; include_static=true)]
     h5["vol"] = [P.vol[1] for P in iterate(self; include_static=true)]
@@ -251,7 +208,6 @@
     if isLES(self)
         h5["C"] = [P.C[i] for i in 1:3, P in iterate(self; include_static=true)]
     end
->>>>>>> 7da72467
 
     # # Connectivity information
     # h5["connectivity"] = [i%3!=0 ? 1 : Int(i/3)-1 for i in 1:3*np]
